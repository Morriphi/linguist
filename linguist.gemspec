Gem::Specification.new do |s|
  s.name    = 'linguist'
  s.version = '1.0.0'
  s.summary = "GitHub Language detection"

  s.authors = "GitHub"

  s.files = Dir['lib/**/*']
  s.executables << 'linguist'

  s.add_dependency 'charlock_holmes', '~> 0.6.6'
  s.add_dependency 'escape_utils',    '~> 0.2.3'
  s.add_dependency 'mime-types',      '~> 1.18'
<<<<<<< HEAD
  s.add_dependency 'pygments.rb',     '~> 0.2.11'
  s.add_development_dependency 'json'
=======
  s.add_dependency 'pygments.rb',     '~> 0.2.13'
>>>>>>> 1263b4cd
  s.add_development_dependency 'rake'
end<|MERGE_RESOLUTION|>--- conflicted
+++ resolved
@@ -11,11 +11,7 @@
   s.add_dependency 'charlock_holmes', '~> 0.6.6'
   s.add_dependency 'escape_utils',    '~> 0.2.3'
   s.add_dependency 'mime-types',      '~> 1.18'
-<<<<<<< HEAD
-  s.add_dependency 'pygments.rb',     '~> 0.2.11'
+  s.add_dependency 'pygments.rb',     '~> 0.2.13'
   s.add_development_dependency 'json'
-=======
-  s.add_dependency 'pygments.rb',     '~> 0.2.13'
->>>>>>> 1263b4cd
   s.add_development_dependency 'rake'
 end