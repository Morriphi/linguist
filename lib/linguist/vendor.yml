# Vendored files and directories are excluded from language
# statistics.
#
# Lines in this file are Regexps that are matched against the file
# pathname.
#
# Please add additional test coverage to
# `test/test_blob.rb#test_vendored` if you make any changes.

## Vendor Conventions ##

# Caches
- cache/

# C deps
#  https://github.com/joyent/node
- ^deps/
- ^tools/

# Node depedencies
- node_modules/

# Vendored depedencies
- vendor/


## Commonly Bundled JavaScript frameworks ##

# jQuery
- (^|/)jquery([^.]*)(\.min)?\.js$
- (^|/)jquery\-\d\.\d(\.\d)?(\.min)?\.js$

# Prototype
- (^|/)prototype(.*)\.js$
- (^|/)effects\.js$
- (^|/)controls\.js$
- (^|/)dragdrop\.js$

# MooTools
- (^|/)mootools([^.]*)\d+\.\d+.\d+([^.]*)\.js$

# Dojo
- (^|/)dojo\.js$

# MochiKit
- (^|/)MochiKit\.js$

# YUI
- (^|/)yahoo-([^.]*)\.js$
- (^|/)yui([^.]*)\.js$

# LESS css
- (^|/)less([^.]*)(\.min)?\.js$
- (^|/)less\-\d+\.\d+\.\d+(\.min)?\.js$

# WYS editors
- (^|/)ckeditor\.js$
- (^|/)tiny_mce([^.]*)\.js$
- (^|/)tiny_mce/(langs|plugins|themes|utils)

# MathJax
- (^|/)MathJax/

## Python ##

# Fabric
- ^fabfile\.py$

# WAF
- ^waf$


## Obj-C ##

# Sparkle
- (^|/)Sparkle/

## .NET ##

# Visual Studio IntelliSense
- -vsdoc\.js$

# jQuery validation plugin (MS bundles this with asp.net mvc)
- (^|/)jquery([^.]*)\.validate(\.min)?\.js$

# Microsoft Ajax
- (^|/)[Mm]icrosoft([Mm]vc)?([Aa]jax|[Vv]alidation)(\.debug)?\.js$

# NuGet
- ^[Pp]ackages/
<<<<<<< HEAD
- ^[Ss]amples/
=======

# ExtJS
- (^|/)ext(js)?(-\d\.\d\.\d)?(-gpl)?/
>>>>>>> 8b3ebc36
<|MERGE_RESOLUTION|>--- conflicted
+++ resolved
@@ -88,10 +88,9 @@
 
 # NuGet
 - ^[Pp]ackages/
-<<<<<<< HEAD
-- ^[Ss]amples/
-=======
 
 # ExtJS
 - (^|/)ext(js)?(-\d\.\d\.\d)?(-gpl)?/
->>>>>>> 8b3ebc36
+
+# Samples folders
+- ^[Ss]amples/