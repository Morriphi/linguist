# Vendored files and directories are excluded from language
# statistics.
#
# Lines in this file are Regexps that are matched against the file
# pathname.
#
# Please add additional test coverage to
# `test/test_blob.rb#test_vendored` if you make any changes.

## Vendor Conventions ##

# Caches
- (^|/)cache/

# Dependencies
- ^[Dd]ependencies/

# C deps
#  https://github.com/joyent/node
- ^deps/
- ^tools/
- (^|/)configure$
- (^|/)configure.ac$
- (^|/)config.guess$
- (^|/)config.sub$

# Node dependencies
- node_modules/

# Bower Components
- bower_components/

# Erlang bundles
- ^rebar$

# Bootstrap minified css and js
- (^|/)bootstrap([^.]*)(\.min)?\.(js|css)$

# Foundation css
- foundation.min.css
- foundation.css

# Vendored dependencies
- thirdparty/
- vendors?/

# Debian packaging
- ^debian/

# Haxelib projects often contain a neko bytecode file named run.n
- run.n$

## Commonly Bundled JavaScript frameworks ##

# jQuery
- (^|/)jquery([^.]*)(\.min)?\.js$
- (^|/)jquery\-\d\.\d+(\.\d+)?(\.min)?\.js$

# jQuery UI
- (^|/)jquery\-ui(\-\d\.\d+(\.\d+)?)?(\.\w+)?(\.min)?\.(js|css)$
- (^|/)jquery\.(ui|effects)\.([^.]*)(\.min)?\.(js|css)$

# Prototype
- (^|/)prototype(.*)\.js$
- (^|/)effects\.js$
- (^|/)controls\.js$
- (^|/)dragdrop\.js$

# Typescript definition files
- (.*?)\.d\.ts$

# MooTools
- (^|/)mootools([^.]*)\d+\.\d+.\d+([^.]*)\.js$

# Dojo
- (^|/)dojo\.js$

# MochiKit
- (^|/)MochiKit\.js$

# YUI
- (^|/)yahoo-([^.]*)\.js$
- (^|/)yui([^.]*)\.js$

# WYS editors
- (^|/)ckeditor\.js$
- (^|/)tiny_mce([^.]*)\.js$
- (^|/)tiny_mce/(langs|plugins|themes|utils)

# MathJax
- (^|/)MathJax/

# SyntaxHighlighter - http://alexgorbatchev.com/
- (^|/)shBrush([^.]*)\.js$
- (^|/)shCore\.js$
- (^|/)shLegacy\.js$

# AngularJS
- (^|/)angular([^.]*)(\.min)?\.js$

# D3.js
- (^|\/)d3(\.v\d+)?([^.]*)(\.min)?\.js$

# React
- (^|/)react(-[^.]*)?(\.min)?\.js$

# Modernizr
- (^|/)modernizr\-\d\.\d+(\.\d+)?(\.min)?\.js$
- (^|/)modernizr\.custom\.\d+\.js$

## Python ##

# django
- (^|/)admin_media/

# Fabric
- ^fabfile\.py$

# WAF
- ^waf$

# .osx
- ^.osx$

## Obj-C ##

# Sparkle
- (^|/)Sparkle/

## Groovy ##

# Gradle
- (^|/)gradlew$
- (^|/)gradlew\.bat$
- (^|/)gradle/wrapper/

## .NET ##

# Visual Studio IntelliSense
- -vsdoc\.js$
- \.intellisense\.js$

# jQuery validation plugin (MS bundles this with asp.net mvc)
- (^|/)jquery([^.]*)\.validate(\.unobtrusive)?(\.min)?\.js$
- (^|/)jquery([^.]*)\.unobtrusive\-ajax(\.min)?\.js$

# Microsoft Ajax
- (^|/)[Mm]icrosoft([Mm]vc)?([Aa]jax|[Vv]alidation)(\.debug)?\.js$

# NuGet
- ^[Pp]ackages\/.+\.\d+\/

# ExtJS
- (^|/)extjs/.*?\.js$
- (^|/)extjs/.*?\.xml$
- (^|/)extjs/.*?\.txt$
- (^|/)extjs/.*?\.html$
- (^|/)extjs/.*?\.properties$
- (^|/)extjs/.sencha/
- (^|/)extjs/docs/
- (^|/)extjs/builds/
- (^|/)extjs/cmd/
- (^|/)extjs/examples/
- (^|/)extjs/locale/
- (^|/)extjs/packages/
- (^|/)extjs/plugins/
- (^|/)extjs/resources/
- (^|/)extjs/src/
- (^|/)extjs/welcome/

# Html5shiv
- (^|/)html5shiv(\.min)?\.js$

# Samples folders
- ^[Ss]amples/

# LICENSE, README, git config files
- ^COPYING$
- LICENSE$
- License$
- gitattributes$
- gitignore$
- gitmodules$
- ^README$
- ^readme$

# Test fixtures
- ^[Tt]est/fixtures/

# PhoneGap/Cordova
- (^|/)cordova([^.]*)(\.min)?\.js$
- (^|/)cordova\-\d\.\d(\.\d)?(\.min)?\.js$

# Vagrant
- ^Vagrantfile$

# .DS_Store's
- .[Dd][Ss]_[Ss]tore$

# Mercury --use-subdirs
- Mercury/

# R packages
<<<<<<< HEAD
- vignettes/
- inst/extdata/
=======
- ^vignettes/
- ^inst/extdata/
>>>>>>> f66ffe30
<|MERGE_RESOLUTION|>--- conflicted
+++ resolved
@@ -201,10 +201,5 @@
 - Mercury/
 
 # R packages
-<<<<<<< HEAD
-- vignettes/
-- inst/extdata/
-=======
 - ^vignettes/
 - ^inst/extdata/
->>>>>>> f66ffe30
