--- conflicted
+++ resolved
@@ -41,10 +41,6 @@
 - foundation.css
 
 # Vendored dependencies
-<<<<<<< HEAD
-- thirdparty/
-=======
->>>>>>> 08058f9f
 - vendors?/
 
 # Debian packaging
