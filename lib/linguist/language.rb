require 'escape_utils'
require 'pygments'
require 'yaml'
begin
  require 'json'
rescue LoadError
end

require 'linguist/classifier'
require 'linguist/heuristics'
require 'linguist/samples'
require 'linguist/file_blob'
require 'linguist/blob_helper'

module Linguist
  # Language names that are recognizable by GitHub. Defined languages
  # can be highlighted, searched and listed under the Top Languages page.
  #
  # Languages are defined in `lib/linguist/languages.yml`.
  class Language
    @languages       = []
    @index           = {}
    @name_index      = {}
    @alias_index     = {}

    @extension_index          = Hash.new { |h,k| h[k] = [] }
    @interpreter_index        = Hash.new { |h,k| h[k] = [] }
    @filename_index           = Hash.new { |h,k| h[k] = [] }

    # Valid Languages types
    TYPES = [:data, :markup, :programming, :prose]

    # Names of non-programming languages that we will still detect
    #
    # Returns an array
    def self.detectable_markup
      ["CSS", "Less", "Sass", "SCSS", "Stylus", "TeX"]
    end

    # Detect languages by a specific type
    #
    # type - A symbol that exists within TYPES
    #
    # Returns an array
    def self.by_type(type)
      all.select { |h| h.type == type }
    end

    # Internal: Create a new Language object
    #
    # attributes - A hash of attributes
    #
    # Returns a Language object
    def self.create(attributes = {})
      language = new(attributes)

      @languages << language

      # All Language names should be unique. Raise if there is a duplicate.
      if @name_index.key?(language.name)
        raise ArgumentError, "Duplicate language name: #{language.name}"
      end

      # Language name index
      @index[language.name] = @name_index[language.name] = language

      language.aliases.each do |name|
        # All Language aliases should be unique. Raise if there is a duplicate.
        if @alias_index.key?(name)
          raise ArgumentError, "Duplicate alias: #{name}"
        end

        @index[name] = @alias_index[name] = language
      end

      language.extensions.each do |extension|
        if extension !~ /^\./
          raise ArgumentError, "Extension is missing a '.': #{extension.inspect}"
        end

        @extension_index[extension] << language
      end

      language.interpreters.each do |interpreter|
        @interpreter_index[interpreter] << language
      end

      language.filenames.each do |filename|
        @filename_index[filename] << language
      end

      language
    end

    # Public: Detects the Language of the blob.
    #
    # blob - an object that includes the Linguist `BlobHelper` interface;
    #       see Linguist::LazyBlob and Linguist::FileBlob for examples
    #
    # Returns Language or nil.
    def self.detect(blob)
      name = blob.name.to_s

      # Check if the blob is possibly binary and bail early; this is a cheap
      # test that uses the extension name to guess a binary binary mime type.
      #
      # We'll perform a more comprehensive test later which actually involves
      # looking for binary characters in the blob
      return nil if blob.likely_binary? || blob.binary?

      # A bit of an elegant hack. If the file is executable but extensionless,
      # append a "magic" extension so it can be classified with other
      # languages that have shebang scripts.
      extension = FileBlob.new(name).extension
      if extension.empty? && blob.mode && (blob.mode.to_i(8) & 05) == 05
        name += ".script!"
      end

      # First try to find languages that match based on filename.
      possible_languages = find_by_filename(name)

      if possible_languages.length == 1
        possible_languages.first
      # If there is more than one possible language with that extension (or no
      # extension at all, in the case of extensionless scripts), we need to continue
      # our detection work
<<<<<<< HEAD
      else
        data = data.call() if data.respond_to?(:call)
=======
      if possible_languages.length > 1
        data = blob.data
        possible_language_names = possible_languages.map(&:name)
>>>>>>> 8e7c9c4b

        # Don't bother with binary contents or an empty file
        if data.nil? || data == ""
          nil
        # Check if there's a shebang line and use that as authoritative
        elsif (result = find_by_shebang(data)) && !result.empty?
          result.first
<<<<<<< HEAD
        # More than one language with that extension. We need to make a choice.
        elsif possible_languages.length > 1
          possible_language_names = possible_languages.map(&:name)

          # Try to find it with our heuristics.
          if (determined = Heuristics.find_by_heuristics(data, possible_language_names)) && !determined.empty?
            determined.first
          # Lastly, fall back to the probablistic classifier.
          elsif classified = Classifier.classify(Samples::DATA, data, possible_language_names ).first
            # Return the actual Language object based of the string language name (i.e., first element of `#classify`)
            Language[classified[0]]
          end
=======
        # No shebang. Still more work to do. Try to find it with our heuristics.
        elsif (determined = Heuristics.find_by_heuristics(data, possible_language_names)) && !determined.empty?
          determined.first
        # Lastly, fall back to the probabilistic classifier.
        elsif classified = Classifier.classify(Samples::DATA, data, possible_language_names).first
          # Return the actual Language object based of the string language name (i.e., first element of `#classify`)
          Language[classified[0]]
>>>>>>> 8e7c9c4b
        end
      end
    end

    # Public: Get all Languages
    #
    # Returns an Array of Languages
    def self.all
      @languages
    end

    # Public: Look up Language by its proper name.
    #
    # name - The String name of the Language
    #
    # Examples
    #
    #   Language.find_by_name('Ruby')
    #   # => #<Language name="Ruby">
    #
    # Returns the Language or nil if none was found.
    def self.find_by_name(name)
      @name_index[name]
    end

    # Public: Look up Language by one of its aliases.
    #
    # name - A String alias of the Language
    #
    # Examples
    #
    #   Language.find_by_alias('cpp')
    #   # => #<Language name="C++">
    #
    # Returns the Lexer or nil if none was found.
    def self.find_by_alias(name)
      @alias_index[name]
    end

    # Public: Look up Languages by filename.
    #
    # filename - The path String.
    #
    # Examples
    #
    #   Language.find_by_filename('foo.rb')
    #   # => [#<Language name="Ruby">]
    #
    # Returns all matching Languages or [] if none were found.
    def self.find_by_filename(filename)
      basename = File.basename(filename)
      extname = FileBlob.new(filename).extension
      langs = @filename_index[basename] +
              @extension_index[extname]
      langs.compact.uniq
    end

    # Public: Look up Languages by shebang line.
    #
    # data - Array of tokens or String data to analyze.
    #
    # Examples
    #
    #   Language.find_by_shebang("#!/bin/bash\ndate;")
    #   # => [#<Language name="Bash">]
    #
    # Returns the matching Language
    def self.find_by_shebang(data)
      @interpreter_index[Linguist.interpreter_from_shebang(data)]
    end

    # Public: Look up Language by its name or lexer.
    #
    # name - The String name of the Language
    #
    # Examples
    #
    #   Language['Ruby']
    #   # => #<Language name="Ruby">
    #
    #   Language['ruby']
    #   # => #<Language name="Ruby">
    #
    # Returns the Language or nil if none was found.
    def self.[](name)
      @index[name]
    end

    # Public: A List of popular languages
    #
    # Popular languages are sorted to the top of language chooser
    # dropdowns.
    #
    # This list is configured in "popular.yml".
    #
    # Returns an Array of Lexers.
    def self.popular
      @popular ||= all.select(&:popular?).sort_by { |lang| lang.name.downcase }
    end

    # Public: A List of non-popular languages
    #
    # Unpopular languages appear below popular ones in language
    # chooser dropdowns.
    #
    # This list is created from all the languages not listed in "popular.yml".
    #
    # Returns an Array of Lexers.
    def self.unpopular
      @unpopular ||= all.select(&:unpopular?).sort_by { |lang| lang.name.downcase }
    end

    # Public: A List of languages with assigned colors.
    #
    # Returns an Array of Languages.
    def self.colors
      @colors ||= all.select(&:color).sort_by { |lang| lang.name.downcase }
    end

    # Public: A List of languages compatible with Ace.
    #
    # Returns an Array of Languages.
    def self.ace_modes
      @ace_modes ||= all.select(&:ace_mode).sort_by { |lang| lang.name.downcase }
    end

    # Internal: Initialize a new Language
    #
    # attributes - A hash of attributes
    def initialize(attributes = {})
      # @name is required
      @name = attributes[:name] || raise(ArgumentError, "missing name")

      # Set type
      @type = attributes[:type] ? attributes[:type].to_sym : nil
      if @type && !TYPES.include?(@type)
        raise ArgumentError, "invalid type: #{@type}"
      end

      @color = attributes[:color]

      # Set aliases
      @aliases = [default_alias_name] + (attributes[:aliases] || [])

      # Lookup Lexer object
      @lexer = Pygments::Lexer.find_by_name(attributes[:lexer] || name) ||
        raise(ArgumentError, "#{@name} is missing lexer")

      @ace_mode = attributes[:ace_mode]
      @wrap = attributes[:wrap] || false

      # Set legacy search term
      @search_term = attributes[:search_term] || default_alias_name

      # Set extensions or default to [].
      @extensions = attributes[:extensions] || []
      @interpreters = attributes[:interpreters]   || []
      @filenames  = attributes[:filenames]  || []

      # Set popular, and searchable flags
      @popular    = attributes.key?(:popular)    ? attributes[:popular]    : false
      @searchable = attributes.key?(:searchable) ? attributes[:searchable] : true

      # If group name is set, save the name so we can lazy load it later
      if attributes[:group_name]
        @group = nil
        @group_name = attributes[:group_name]

      # Otherwise we can set it to self now
      else
        @group = self
      end
    end

    # Public: Get proper name
    #
    # Examples
    #
    #   # => "Ruby"
    #   # => "Python"
    #   # => "Perl"
    #
    # Returns the name String
    attr_reader :name

    # Public: Get type.
    #
    # Returns a type Symbol or nil.
    attr_reader :type

    # Public: Get color.
    #
    # Returns a hex color String.
    attr_reader :color

    # Public: Get aliases
    #
    # Examples
    #
    #   Language['C++'].aliases
    #   # => ["cpp"]
    #
    # Returns an Array of String names
    attr_reader :aliases

    # Deprecated: Get code search term
    #
    # Examples
    #
    #   # => "ruby"
    #   # => "python"
    #   # => "perl"
    #
    # Returns the name String
    attr_reader :search_term

    # Public: Get Lexer
    #
    # Returns the Lexer
    attr_reader :lexer

    # Public: Get Ace mode
    #
    # Examples
    #
    #  # => "text"
    #  # => "javascript"
    #  # => "c_cpp"
    #
    # Returns a String name or nil
    attr_reader :ace_mode

    # Public: Should language lines be wrapped
    #
    # Returns true or false
    attr_reader :wrap

    # Public: Get extensions
    #
    # Examples
    #
    #   # => ['.rb', '.rake', ...]
    #
    # Returns the extensions Array
    attr_reader :extensions

    # Public: Get interpreters
    #
    # Examples
    #
    #   # => ['awk', 'gawk', 'mawk' ...]
    #
    # Returns the interpreters Array
    attr_reader :interpreters

    # Public: Get filenames
    #
    # Examples
    #
    #   # => ['Rakefile', ...]
    #
    # Returns the extensions Array
    attr_reader :filenames

    # Public: Return all possible extensions for language
    def all_extensions
      (extensions + [primary_extension]).uniq
    end

    # Deprecated: Get primary extension
    #
    # Defaults to the first extension but can be overridden
    # in the languages.yml.
    #
    # The primary extension can not be nil. Tests should verify this.
    #
    # This method is only used by app/helpers/gists_helper.rb for creating
    # the language dropdown. It really should be using `name` instead.
    # Would like to drop primary extension.
    #
    # Returns the extension String.
    def primary_extension
      extensions.first
    end

    # Public: Get URL escaped name.
    #
    # Examples
    #
    #   "C%23"
    #   "C%2B%2B"
    #   "Common%20Lisp"
    #
    # Returns the escaped String.
    def escaped_name
      EscapeUtils.escape_url(name).gsub('+', '%20')
    end

    # Internal: Get default alias name
    #
    # Returns the alias name String
    def default_alias_name
      name.downcase.gsub(/\s/, '-')
    end

    # Public: Get Language group
    #
    # Returns a Language
    def group
      @group ||= Language.find_by_name(@group_name)
    end

    # Public: Is it popular?
    #
    # Returns true or false
    def popular?
      @popular
    end

    # Public: Is it not popular?
    #
    # Returns true or false
    def unpopular?
      !popular?
    end

    # Public: Is it searchable?
    #
    # Unsearchable languages won't by indexed by solr and won't show
    # up in the code search dropdown.
    #
    # Returns true or false
    def searchable?
      @searchable
    end

    # Public: Highlight syntax of text
    #
    # text    - String of code to be highlighted
    # options - A Hash of options (defaults to {})
    #
    # Returns html String
    def colorize(text, options = {})
      lexer.highlight(text, options)
    end

    # Public: Return name as String representation
    def to_s
      name
    end

    def ==(other)
      eql?(other)
    end

    def eql?(other)
      equal?(other)
    end

    def hash
      name.hash
    end

    def inspect
      "#<#{self.class} name=#{name}>"
    end
  end

  extensions = Samples::DATA['extnames']
  interpreters = Samples::DATA['interpreters']
  filenames = Samples::DATA['filenames']
  popular = YAML.load_file(File.expand_path("../popular.yml", __FILE__))

  languages_yml = File.expand_path("../languages.yml", __FILE__)
  languages_json = File.expand_path("../languages.json", __FILE__)

  if File.exist?(languages_json) && defined?(JSON)
    languages = JSON.load(File.read(languages_json))
  else
    languages = YAML.load_file(languages_yml)
  end

  languages.each do |name, options|
    options['extensions'] ||= []
    options['interpreters'] ||= []
    options['filenames'] ||= []

    if extnames = extensions[name]
      extnames.each do |extname|
        if !options['extensions'].include?(extname)
          warn "#{name} has a sample with extension (#{extname}) that isn't explicitly defined in languages.yml" unless extname == '.script!'
          options['extensions'] << extname
        end
      end
    end

    if interpreters == nil
      interpreters = {}
    end

    if interpreter_names = interpreters[name]
      interpreter_names.each do |interpreter|
        if !options['interpreters'].include?(interpreter)
          options['interpreters'] << interpreter
        end
      end
    end

    if fns = filenames[name]
      fns.each do |filename|
        if !options['filenames'].include?(filename)
          options['filenames'] << filename
        end
      end
    end

    Language.create(
      :name              => name,
      :color             => options['color'],
      :type              => options['type'],
      :aliases           => options['aliases'],
      :lexer             => options['lexer'],
      :ace_mode          => options['ace_mode'],
      :wrap              => options['wrap'],
      :group_name        => options['group'],
      :searchable        => options.key?('searchable') ? options['searchable'] : true,
      :search_term       => options['search_term'],
      :extensions        => [options['extensions'].first] + options['extensions'][1..-1].sort,
      :interpreters      => options['interpreters'].sort,
      :filenames         => options['filenames'],
      :popular           => popular.include?(name)
    )
  end
end<|MERGE_RESOLUTION|>--- conflicted
+++ resolved
@@ -1,5 +1,6 @@
 require 'escape_utils'
 require 'pygments'
+require 'pry'
 require 'yaml'
 begin
   require 'json'
@@ -116,51 +117,44 @@
         name += ".script!"
       end
 
-      # First try to find languages that match based on filename.
+      # Find languages that match based on filename.
       possible_languages = find_by_filename(name)
 
       if possible_languages.length == 1
+        # Simplest and most common case, we can just return the one match based
+        # on extension
         possible_languages.first
+
       # If there is more than one possible language with that extension (or no
-      # extension at all, in the case of extensionless scripts), we need to continue
-      # our detection work
-<<<<<<< HEAD
+      # extension at all, in the case of extensionless scripts), we need to
+      # continue our detection work
       else
-        data = data.call() if data.respond_to?(:call)
-=======
-      if possible_languages.length > 1
+        # Matches possible_languages.length == 0 || possible_languages.length > 0
         data = blob.data
-        possible_language_names = possible_languages.map(&:name)
->>>>>>> 8e7c9c4b
 
         # Don't bother with binary contents or an empty file
         if data.nil? || data == ""
-          nil
+          # No language detected.
+          return nil
+
         # Check if there's a shebang line and use that as authoritative
+        # Note this means we can detect by shebang even if we have no language
+        # matches which is good for some unknown extensions
         elsif (result = find_by_shebang(data)) && !result.empty?
-          result.first
-<<<<<<< HEAD
+          return result.first
+
         # More than one language with that extension. We need to make a choice.
         elsif possible_languages.length > 1
           possible_language_names = possible_languages.map(&:name)
 
-          # Try to find it with our heuristics.
+          # First try heuristics.
           if (determined = Heuristics.find_by_heuristics(data, possible_language_names)) && !determined.empty?
-            determined.first
-          # Lastly, fall back to the probablistic classifier.
-          elsif classified = Classifier.classify(Samples::DATA, data, possible_language_names ).first
+            return determined.first
+          # Lastly, fall back to the probabilistic classifier.
+          elsif classified = Classifier.classify(Samples::DATA, data, possible_language_names).first
             # Return the actual Language object based of the string language name (i.e., first element of `#classify`)
-            Language[classified[0]]
+            return Language[classified[0]]
           end
-=======
-        # No shebang. Still more work to do. Try to find it with our heuristics.
-        elsif (determined = Heuristics.find_by_heuristics(data, possible_language_names)) && !determined.empty?
-          determined.first
-        # Lastly, fall back to the probabilistic classifier.
-        elsif classified = Classifier.classify(Samples::DATA, data, possible_language_names).first
-          # Return the actual Language object based of the string language name (i.e., first element of `#classify`)
-          Language[classified[0]]
->>>>>>> 8e7c9c4b
         end
       end
     end
