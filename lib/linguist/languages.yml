# Defines all Languages known to GitHub.
#
# All languages have an associated lexer for syntax highlighting. It
# defaults to name.downcase, which covers most cases.
#
# type              - Either data, programming, markup, prose, or nil
# lexer             - An explicit lexer String (defaults to name)
# aliases           - An Array of additional aliases (implicitly
#                     includes name.downcase)
# ace_mode          - A String name of Ace Mode (if available)
# wrap              - Boolean wrap to enable line wrapping (default: false)
# extensions        - An Array of associated extensions (the first one is
#                     considered the primary extension)
# interpreters      - An Array of associated interpreters
# searchable        - Boolean flag to enable searching (defaults to true)
# search_term       - Deprecated: Some languages maybe indexed under a
#                     different alias. Avoid defining new exceptions.
# color             - CSS hex color to represent the language.
#
# Any additions or modifications (even trivial) should have corresponding
# test change in `test/test_blob.rb`.
#
# Please keep this list alphabetized. Capitalization comes before lower case.

ABAP:
  type: programming
  lexer: ABAP
  extensions:
  - .abap

ANTLR:
  type: programming
  color: "#9DC3FF"
  lexer: ANTLR
  extensions:
  - .g4

ASP:
  type: programming
  color: "#6a40fd"
  lexer: aspx-vb
  search_term: aspx-vb
  aliases:
  - aspx
  - aspx-vb
  extensions:
  - .asp
  - .asax
  - .ascx
  - .ashx
  - .asmx
  - .aspx
  - .axd

ATS:
  type: programming
  color: "#1ac620"
  lexer: OCaml
  aliases:
  - ats2
  extensions:
  - .dats
  - .atxt
  - .hats
  - .sats

ActionScript:
  type: programming
  lexer: ActionScript 3
  color: "#e3491a"
  search_term: as3
  aliases:
  - as3
  extensions:
  - .as

Ada:
  type: programming
  color: "#02f88c"
  extensions:
  - .adb
  - .ads

Agda:
  type: programming
  color: "#467C91"
  extensions:
  - .agda

Alloy:
  type: programming  # 'modeling' would be more appropiate
  lexer: Alloy
  color: "#cc5c24"
  extensions:
  - .als

ApacheConf:
  type: markup
  aliases:
  - apache
  extensions:
  - .apacheconf

Apex:
  type: programming
  lexer: Text only
  extensions:
  - .cls

AppleScript:
  type: programming
  aliases:
  - osascript
  extensions:
  - .applescript
  - .scpt
  interpreters:
  - osascript

Arc:
  type: programming
  color: "#ca2afe"
  lexer: Text only
  extensions:
  - .arc

Arduino:
  type: programming
  color: "#bd79d1"
  lexer: C++
  extensions:
  - .ino

AsciiDoc:
  type: prose
  lexer: Text only
  ace_mode: asciidoc
  wrap: true
  extensions:
  - .asciidoc
  - .adoc
  - .asc

AspectJ:
  type: programming
  lexer: AspectJ
  color: "#1957b0"
  extensions:
  - .aj

Assembly:
  type: programming
  lexer: NASM
  color: "#a67219"
  search_term: nasm
  aliases:
  - nasm
  extensions:
  - .asm

Augeas:
  type: programming
  extensions:
  - .aug

AutoHotkey:
  type: programming
  lexer: autohotkey
  color: "#6594b9"
  aliases:
  - ahk
  extensions:
  - .ahk

AutoIt:
  type: programming
  color: "#36699B"
  aliases:
  - au3
  - AutoIt3
  - AutoItScript
  extensions:
  - .au3

Awk:
  type: programming
  lexer: Awk
  extensions:
  - .awk
  - .auk
  - .gawk
  - .mawk
  - .nawk
  interpreters:
  - awk
  - gawk
  - mawk
  - nawk

Batchfile:
  type: programming
  group: Shell
  search_term: bat
  aliases:
  - bat
  extensions:
  - .bat
  - .cmd

Befunge:
  extensions:
  - .befunge

BlitzBasic:
  type: programming
  aliases:
  - blitzplus
  - blitz3d
  extensions:
  - .bb
  - .decls

BlitzMax:
  type: programming
  color: "#cd6400"
  extensions:
  - .bmx

Bluespec:
  type: programming
  lexer: verilog
  extensions:
  - .bsv

Boo:
  type: programming
  color: "#d4bec1"
  extensions:
  - .boo

Brainfuck:
  extensions:
  - .b
  - .bf

Brightscript:
  type: programming
  lexer: Text only
  extensions:
  - .brs

Bro:
  type: programming
  extensions:
  - .bro

C:
  type: programming
  color: "#555"
  extensions:
  - .c
  - .cats
  - .h
  - .w

C#:
  type: programming
  ace_mode: csharp
  search_term: csharp
  color: "#5a25a2"
  aliases:
  - csharp
  extensions:
  - .cs
  - .cshtml
  - .csx

C++:
  type: programming
  ace_mode: c_cpp
  search_term: cpp
  color: "#f34b7d"
  aliases:
  - cpp
  extensions:
  - .cpp
  - .C
  - .c++
  - .cc
  - .cxx
  - .H
  - .h
  - .h++
  - .hh
  - .hpp
  - .hxx
  - .inl
  - .tcc
  - .tpp
  - .ipp

C-ObjDump:
  type: data
  lexer: c-objdump
  extensions:
  - .c-objdump

C2hs Haskell:
  type: programming
  lexer: Haskell
  group: Haskell
  aliases:
  - c2hs
  extensions:
  - .chs

CLIPS:
  type: programming
  lexer: Text only
  extensions:
  - .clp

CMake:
  extensions:
  - .cmake
  - .in
  filenames:
  - CMakeLists.txt

COBOL:
  type: programming
  extensions:
  - .cob
  - .cbl
  - .ccp
  - .cobol
  - .cpy

CSS:
  ace_mode: css
  color: "#563d7c"
  extensions:
  - .css

Ceylon:
  type: programming
  lexer: Ceylon
  extensions:
  - .ceylon

ChucK:
  lexer: Java
  extensions:
  - .ck

Cirru:
  type: programming
  color: "#aaaaff"
  # ace_mode: cirru
  # lexer: Cirru
  lexer: Text only
  extensions:
  - .cirru

Clean:
  type: programming
  color: "#3a81ad"
  lexer: Text only
  extensions:
  - .icl
  - .dcl

Clojure:
  type: programming
  ace_mode: clojure
  color: "#db5855"
  extensions:
  - .clj
  - .cl2
  - .cljc
  - .cljs
  - .cljscm
  - .cljx
  - .hic
  - .hl
  filenames:
  - riemann.config

CoffeeScript:
  type: programming
  ace_mode: coffee
  color: "#244776"
  aliases:
  - coffee
  - coffee-script
  extensions:
  - .coffee
  - ._coffee
  - .cson
  - .iced
  filenames:
  - Cakefile
  interpreters:
  - coffee

ColdFusion:
  type: programming
  lexer: Coldfusion HTML
  ace_mode: coldfusion
  color: "#ed2cd6"
  search_term: cfm
  aliases:
  - cfm
  extensions:
  - .cfm
  - .cfc

Common Lisp:
  type: programming
  color: "#3fb68b"
  aliases:
  - lisp
  extensions:
  - .lisp
  - .asd
  - .cl
  - .lsp
  - .ny
  - .podsl
  interpreters:
  - lisp
  - sbcl
  - ccl
  - clisp
  - ecl

Component Pascal:
  type: programming
  lexer: Delphi
  color: "#b0ce4e"
  extensions:
  - .cp
  - .cps

Coq:
  type: programming
  extensions:
  - .coq
  - .v

Cpp-ObjDump:
  type: data
  lexer: cpp-objdump
  extensions:
  - .cppobjdump
  - .c++objdump
  - .cxx-objdump

Creole:
  type: prose
  lexer: Text only
  wrap: true
  extensions:
  - .creole

Crystal:
  type: programming
  lexer: Ruby
  extensions:
  - .cr
  ace_mode: ruby

Cucumber:
  lexer: Gherkin
  extensions:
  - .feature

Cuda:
  type: programming
  lexer: CUDA
  extensions:
  - .cu
  - .cuh

Cycript:
  type: programming
  lexer: JavaScript
  extensions:
  - .cy

Cython:
  type: programming
  group: Python
  extensions:
  - .pyx
  - .pxd
  - .pxi

D:
  type: programming
  color: "#fcd46d"
  extensions:
  - .d
  - .di

D-ObjDump:
  type: data
  lexer: d-objdump
  extensions:
  - .d-objdump

DM:
  type: programming
  color: "#075ff1"
  lexer: C++
  extensions:
  - .dm
  aliases:
  - byond

DOT:
  type: data
  lexer: Text only
  extensions:
  - .dot
  - .gv

Darcs Patch:
  search_term: dpatch
  aliases:
  - dpatch
  extensions:
  - .darcspatch
  - .dpatch

Dart:
  type: programming
  color: "#98BAD6"
  extensions:
  - .dart

Diff:
  extensions:
  - .diff
  - .patch

Dogescript:
  type: programming
  lexer: Text only
  color: "#cca760"
  extensions:
  - .djs

Dylan:
  type: programming
  color: "#3ebc27"
  extensions:
  - .dylan
  - .intr
  - .lid

E:
  type: programming
  color: "#ccce35"
  lexer: Text only
  extensions:
  - .E

Ecere Projects:
  type: data
  group: JavaScript
  lexer: JSON
  extensions:
  - .epj

ECL:
  type: programming
  color: "#8a1267"
  lexer: ECL
  extensions:
  - .ecl
  - .eclxml

Eagle:
  type: markup
  color: "#3994bc"
  lexer: XML
  extensions:
  - .sch
  - .brd

Eiffel:
  type: programming
  lexer: Text only
  color: "#946d57"
  extensions:
  - .e

Elixir:
  type: programming
  color: "#6e4a7e"
  extensions:
  - .ex
  - .exs

Elm:
  type: programming
  lexer: Haskell
  extensions:
  - .elm

Emacs Lisp:
  type: programming
  lexer: Scheme
  color: "#c065db"
  aliases:
  - elisp
  - emacs
  filenames:
  - .emacs
  extensions:
  - .el
  - .emacs

Erlang:
  type: programming
  color: "#0faf8d"
  extensions:
  - .erl
  - .escript
  - .hrl

F#:
  type: programming
  lexer: FSharp
  color: "#b845fc"
  search_term: fsharp
  aliases:
  - fsharp
  extensions:
  - .fs
  - .fsi
  - .fsx

FLUX:
  type: programming
  color: "#33CCFF"
  lexer: Text only
  extensions:
  - .fx
  - .flux

FORTRAN:
  type: programming
  lexer: Fortran
  color: "#4d41b1"
  extensions:
  - .f90
  - .F
  - .F03
  - .F08
  - .F77
  - .F90
  - .F95
  - .FOR
  - .FPP
  - .f
  - .f03
  - .f08
  - .f77
  - .f95
  - .for
  - .fpp

Factor:
  type: programming
  color: "#636746"
  extensions:
  - .factor
  filenames:
    - .factor-rc
    - .factor-boot-rc

Fancy:
  type: programming
  color: "#7b9db4"
  extensions:
  - .fy
  - .fancypack
  filenames:
  - Fakefile

Fantom:
  type: programming
  color: "#dbded5"
  extensions:
  - .fan

Forth:
  type: programming
  color: "#341708"
  lexer: Text only
  extensions:
  - .fth
  - .4th
  - .forth

Frege:
  type: programming
  color: "#00cafe"
  lexer: Haskell
  extensions:
  - .fr

Game Maker Language:
  type: programming
  color: "#8ad353"
  lexer: JavaScript
  extensions:
  - .gml

GAMS:
  type: programming
  lexer: Text only
  extensions:
  - .gms

GAP:
  type: programming
  lexer: Text only
  extensions:
  - .g
  - .gap
  - .gd
  - .gi

GAS:
  type: programming
  group: Assembly
  extensions:
  - .s
  - .S

GLSL:
  group: C
  type: programming
  extensions:
  - .glsl
  - .fp
  - .frag
  - .frg
  - .fshader
  - .geom
  - .glslv
  - .gshader
  - .shader
  - .vert
  - .vrx
  - .vshader

Genshi:
  extensions:
  - .kid

Gentoo Ebuild:
  group: Shell
  lexer: Bash
  extensions:
  - .ebuild

Gentoo Eclass:
  group: Shell
  lexer: Bash
  extensions:
  - .eclass

Gettext Catalog:
  search_term: pot
  searchable: false
  aliases:
  - pot
  extensions:
  - .po
  - .pot

Glyph:
  type: programming
  color: "#e4cc98"
  lexer: Tcl
  extensions:
  - .glf

Gnuplot:
  type: programming
  color: "#f0a9f0"
  lexer: Gnuplot
  extensions:
  - .gp
  - .gnu
  - .gnuplot
  - .plot
  - .plt

Go:
  type: programming
  color: "#375eab"
  extensions:
  - .go

Gosu:
  type: programming
  color: "#82937f"
  extensions:
  - .gs
  - .gst
  - .gsx
  - .vark

Grace:
  type: programming
  lexer: Text only
  extensions:
  - .grace

Grammatical Framework:
  type: programming
  lexer: Haskell
  aliases:
  - gf
  wrap: false
  extensions:
  - .gf
  searchable: true
  color: "#ff0000"

Groff:
  extensions:
  - .man
  - '.1'
  - '.2'
  - '.3'
  - '.4'
  - '.5'
  - '.6'
  - '.7'

Groovy:
  type: programming
  ace_mode: groovy
  color: "#e69f56"
  extensions:
  - .groovy
  - .gradle
  - .grt
  - .gtpl
  - .gvy
  interpreters:
  - groovy

Groovy Server Pages:
  group: Groovy
  lexer: Java Server Page
  aliases:
  - gsp
  extensions:
  - .gsp

HTML:
  type: markup
  ace_mode: html
  aliases:
  - xhtml
  extensions:
  - .html
  - .htm
  - .st
  - .xhtml

HTML+Django:
  type: markup
  group: HTML
  lexer: HTML+Django/Jinja
  extensions:
  - .mustache
  - .jinja

HTML+ERB:
  type: markup
  group: HTML
  lexer: RHTML
  aliases:
  - erb
  extensions:
  - .erb
  - .deface

HTML+PHP:
  type: markup
  group: HTML
  extensions:
  - .phtml

HTTP:
  type: data
  extensions:
  - .http

Haml:
  group: HTML
  type: markup
  extensions:
  - .haml
  - .deface

Handlebars:
  type: markup
  lexer: Handlebars
  extensions:
  - .handlebars
  - .hbs

Harbour:
  type: programming
  lexer: Text only
  color: "#0e60e3"
  extensions:
  - .hb

Haskell:
  type: programming
  color: "#29b544"
  extensions:
  - .hs
  - .hsc

Haxe:
  type: programming
  ace_mode: haxe
  color: "#f7941e"
  extensions:
  - .hx
  - .hxsl

Hy:
  type: programming
  lexer: Clojure
  ace_mode: clojure
  color: "#7891b1"
  extensions:
  - .hy

IDL:
  type: programming
  lexer: IDL
  color: "#e3592c"
  extensions:
  - .pro
  - .dlm

INI:
  type: data
  extensions:
  - .ini
  - .prefs
  - .properties

Inno Setup:
  extensions:
  - .iss
  lexer: Text only

Idris:
  type: programming
  lexer: Idris
  extensions:
  - .idr
  - .lidr

Inform 7:
  type: programming
  lexer: Text only
  wrap: true
  extensions:
  - .ni
  - .i7x

Inno Setup:
  extensions:
  - .iss
  lexer: Text only

IRC log:
  lexer: IRC logs
  search_term: irc
  aliases:
  - irc
  extensions:
  - .irclog
  - .weechatlog

Io:
  type: programming
  color: "#a9188d"
  extensions:
  - .io

Ioke:
  type: programming
  color: "#078193"
  extensions:
  - .ik

Isabelle:
  type: programming
  lexer: Text only
  color: "#fdcd00"
  extensions:
  - .thy

J:
  type: programming
  lexer: Text only
  extensions:
  - .ijs

JSON:
  type: data
  group: JavaScript
  ace_mode: json
  searchable: false
  extensions:
  - .json
  - .lock
  - .sublime-keymap
  - .sublime-mousemap
  - .sublime-project
  - .sublime-settings
  - .sublime-workspace
  - .sublime_metrics
  - .sublime_session
  filenames:
  - .jshintrc
  - composer.lock

JSON5:
  type: data
  lexer: JavaScript
  extensions:
  - .json5

JSONLD:
  type: data
  group: JavaScript
  ace_mode: json
  lexer: JavaScript
  extensions:
  - .jsonld

JSONiq:
  type: programming
  ace_mode: jsoniq
  lexer: XQuery
  extensions:
  - .jq

Jade:
  group: HTML
  type: markup
  extensions:
  - .jade

Java:
  type: programming
  ace_mode: java
  color: "#b07219"
  extensions:
  - .java

Java Server Pages:
  group: Java
  lexer: Java Server Page
  search_term: jsp
  aliases:
  - jsp
  extensions:
  - .jsp

JavaScript:
  type: programming
  ace_mode: javascript
  color: "#f1e05a"
  aliases:
  - js
  - node
  extensions:
  - .js
  - ._js
  - .bones
  - .es6
  - .frag
  - .jake
  - .jsfl
  - .jsm
  - .jss
  - .jsx
  - .njs
  - .pac
  - .sjs
  - .ssjs
  - .xsjs
  - .xsjslib
  filenames:
  - Jakefile
  interpreters:
  - node

Julia:
  type: programming
  extensions:
  - .jl
  color: "#a270ba"

KRL:
  lexer: Text only
  type: programming
  color: "#f5c800"
  extensions:
  - .krl

Kit:
  type: markup
  lexer: HTML
  ace_mode: html
  extensions:
  - .kit

Kotlin:
  type: programming
  extensions:
  - .kt
  - .ktm
  - .kts

LFE:
  type: programming
  extensions:
  - .lfe
  color: "#004200"
  lexer: Common Lisp
  group: Erlang

LLVM:
  extensions:
  - .ll

Lasso:
  type: programming
  lexer: Lasso
  color: "#2584c3"
  extensions:
  - .lasso
  - .las
  - .lasso9
  - .ldml

Latte:
  type: markup
  color: "#A8FF97"
  group: HTML
  lexer: Smarty
  extensions:
  - .latte

Less:
  type: markup
  group: CSS
  lexer: CSS
  extensions:
  - .less

LilyPond:
  lexer: Text only
  extensions:
  - .ly
  - .ily

Liquid:
  type: markup
  lexer: Text only
  extensions:
  - .liquid

Literate Agda:
  type: programming
  group: Agda
  extensions:
  - .lagda

Literate CoffeeScript:
  type: programming
  group: CoffeeScript
  lexer: Text only
  ace_mode: markdown
  wrap: true
  search_term: litcoffee
  aliases:
  - litcoffee
  extensions:
  - .litcoffee

Literate Haskell:
  type: programming
  group: Haskell
  search_term: lhs
  aliases:
  - lhs
  extensions:
  - .lhs

LiveScript:
  type: programming
  ace_mode: ls
  color: "#499886"
  aliases:
  - ls
  extensions:
  - .ls
  - ._ls
  filenames:
  - Slakefile

Logos:
  type: programming
  extensions:
  - .xm

Logtalk:
  type: programming
  extensions:
  - .lgt
  - .logtalk

Lua:
  type: programming
  ace_mode: lua
  color: "#fa1fa1"
  extensions:
  - .lua
  - .nse
  - .pd_lua
  - .rbxs
  interpreters:
  - lua

M:
  type: programming
  lexer: Common Lisp
  aliases:
  - mumps
  extensions:
  - .mumps
  - .m

MTML:
  type: markup
  lexer: HTML
  color: "#0095d9"
  extensions:
  - .mtml

Makefile:
  aliases:
  - make
  extensions:
  - .mak
  - .mk
  filenames:
  - makefile
  - Makefile
  - GNUmakefile
  interpreters:
  - make

Mako:
  extensions:
  - .mako
  - .mao

Markdown:
  type: prose
  lexer: Text only
  ace_mode: markdown
  wrap: true
  extensions:
  - .md
  - .markdown
  - .mkd
  - .mkdn
  - .mkdown
  - .ron

Mask:
  type: markup
  lexer: SCSS
  color: "#f97732"
  ace_mode: scss
  extensions:
  - .mask

Mathematica:
  type: programming
  extensions:
  - .mathematica
  - .m
  - .nb
  lexer: Text only

Matlab:
  type: programming
  color: "#bb92ac"
  extensions:
  - .matlab
  - .m

Max:
  type: programming
  color: "#ce279c"
  lexer: JSON
  aliases:
  - max/msp
  - maxmsp
  search_term: max/msp
  extensions:
  - .maxpat
  - .maxhelp
  - .maxproj
  - .mxt
  - .pat

MediaWiki:
  type: prose
  lexer: Text only
  wrap: true
  extensions:
  - .mediawiki

Mercury:
  type: programming
  color: "#abcdef"
  lexer: Prolog
  ace_mode: prolog
  extensions:
  - .m
  - .moo

MiniD: # Legacy
  searchable: false
  extensions:
  - .minid # Dummy extension

Mirah:
  type: programming
  lexer: Ruby
  search_term: mirah
  color: "#c7a938"
  extensions:
  - .druby
  - .duby
  - .mir
  - .mirah

Monkey:
  type: programming
  lexer: Monkey
  extensions:
  - .monkey

Moocode:
  type: programming
  lexer: MOOCode
  extensions:
  - .moo

MoonScript:
  type: programming
  extensions:
  - .moon

Myghty:
  extensions:
  - .myt

NSIS:
  extensions:
  - .nsi
  - .nsh

Nemerle:
  type: programming
  color: "#0d3c6e"
  extensions:
  - .n

NetLogo:
  type: programming
  lexer: Common Lisp
  color: "#ff2b2b"
  extensions:
  - .nlogo

Nginx:
  type: markup
  lexer: Nginx configuration file
  extensions:
  - .nginxconf

Nimrod:
  type: programming
  color: "#37775b"
  extensions:
  - .nim
  - .nimrod

Nit:
  type: programming
  lexer: Text only
  color: "#0d8921"
  extensions:
  - .nit

Nix:
  type: programming
  lexer: Nix
  extensions:
  - .nix

Nu:
  type: programming
  lexer: Scheme
  color: "#c9df40"
  aliases:
  - nush
  extensions:
  - .nu
  filenames:
  - Nukefile

NumPy:
  group: Python
  extensions:
  - .numpy
  - .numpyw
  - .numsc

OCaml:
  type: programming
  ace_mode: ocaml
  color: "#3be133"
  extensions:
  - .ml
  - .eliom
  - .eliomi
  - .ml4
  - .mli
  - .mll
  - .mly

ObjDump:
  type: data
  lexer: objdump
  extensions:
  - .objdump

Objective-C:
  type: programming
  color: "#438eff"
  aliases:
  - obj-c
  - objc
  extensions:
  - .m
  - .h

Objective-C++:
  type: programming
  color: "#4886FC"
  aliases:
  - obj-c++
  - objc++
  extensions:
  - .mm

Objective-J:
  type: programming
  color: "#ff0c5a"
  aliases:
  - obj-j
  extensions:
  - .j
  - .sj

Omgrofl:
  type: programming
  extensions:
  - .omgrofl
  color: "#cabbff"
  lexer: Text only

Opa:
  type: programming
  extensions:
  - .opa

OpenCL:
  type: programming
  group: C
  lexer: C
  extensions:
  - .cl
  - .opencl

OpenEdge ABL:
  type: programming
  aliases:
  - progress
  - openedge
  - abl
  extensions:
  - .p
  - .cls

Org:
  type: prose
  lexer: Text only
  wrap: true
  extensions:
  - .org

Ox:
  type: programming
  lexer: Text only
  extensions:
  - .ox
  - .oxh
  - .oxo

Oxygene:
  type: programming
  lexer: Text only
  color: "#5a63a3"
  extensions:
  - .oxygene

PAWN:
  type: programming
  lexer: C++
  color: "#dbb284"
  extensions:
  - .pwn

PHP:
  type: programming
  ace_mode: php
  color: "#4F5D95"
  extensions:
  - .php
  - .aw
  - .ctp
  - .module
  - .php3
  - .php4
  - .php5
  - .phpt
  filenames:
  - Phakefile
  interpreters:
  - php

Pan:
  type: programming
  lexer: Text only
  color: '#cc0000'
  extensions:
  - .pan

Parrot:
  type: programming
  color: "#f3ca0a"
  lexer: Text only
  extensions:
  - .parrot # Dummy extension

Parrot Internal Representation:
  group: Parrot
  type: programming
  lexer: Text only
  aliases:
  - pir
  extensions:
  - .pir

Parrot Assembly:
  group: Parrot
  type: programming
  lexer: Text only
  aliases:
  - pasm
  extensions:
  - .pasm

Pascal:
  type: programming
  lexer: Delphi
  color: "#b0ce4e"
  extensions:
  - .pas
  - .dfm
  - .dpr
  - .lpr

Perl:
  type: programming
  ace_mode: perl
  color: "#0298c3"
  extensions:
  - .pl
  - .PL
<<<<<<< HEAD
  - .cgi
=======
  - .fcgi
>>>>>>> 3c2ca312
  - .perl
  - .ph
  - .plx
  - .pm
  - .pod
  - .psgi
  - .t
  interpreters:
  - perl

Perl6:
  type: programming
  color: "#0298c3"
  extensions:
  - .p6
  - .6pl
  - .6pm
  - .nqp
  - .p6l
  - .p6m
  - .pl6
  - .pm6

Pike:
  type: programming
  color: "#066ab2"
  lexer: Pike
  extensions:
  - .pike
  - .pmod

Pod:
  type: prose
  lexer: Text only
  ace_mode: perl
  wrap: true
  extensions:
  - .pod

PogoScript:
  type: programming
  color: "#d80074"
  lexer: Text only
  extensions:
  - .pogo

PostScript:
  type: markup
  extensions:
  - .ps
  - .eps

PowerShell:
  type: programming
  ace_mode: powershell
  aliases:
  - posh
  extensions:
  - .ps1
  - .psd1
  - .psm1

Processing:
  type: programming
  lexer: Java
  color: "#2779ab"
  extensions:
  - .pde

Prolog:
  type: programming
  color: "#74283c"
  extensions:
  - .prolog
  - .ecl
  - .pl

Propeller Spin:
  type: programming
  lexer: Text only
  color: "#2b446d"
  extensions:
  - .spin

Protocol Buffer:
  type: markup
  aliases:
  - protobuf
  - Protocol Buffers
  extensions:
  - .proto

Puppet:
  type: programming
  color: "#cc5555"
  extensions:
  - .pp
  filenames:
  - Modulefile

Pure Data:
  type: programming
  color: "#91de79"
  lexer: Text only
  extensions:
  - .pd

PureScript:
  type: programming
  color: "#bcdc53"
  lexer: Haskell
  extensions:
  - .purs

Python:
  type: programming
  ace_mode: python
  color: "#3581ba"
  extensions:
  - .py
  - .gyp
  - .lmi
  - .pyde
  - .pyp
  - .pyt
  - .pyw
  - .wsgi
  - .xpy
  filenames:
  - wscript
  - SConstruct
  - SConscript
  interpreters:
  - python

Python traceback:
  type: data
  group: Python
  lexer: Python Traceback
  searchable: false
  extensions:
  - .pytb

QML:
  type: markup
  color: "#44a51c"
  extensions:
  - .qml

QMake:
  lexer: Text only
  extensions:
  - .pro
  - .pri

R:
  type: programming
  color: "#198ce7"
  lexer: S
  aliases:
  - R
  - Rscript
  extensions:
  - .r
  - .R
  - .Rd
  - .rd
  - .rsx
  filenames:
  - .Rprofile
  interpreters:
  - Rscript

RDoc:
  type: prose
  lexer: Text only
  ace_mode: rdoc
  wrap: true
  extensions:
  - .rdoc

REALbasic:
  type: programming
  lexer: VB.net
  extensions:
  - .rbbas
  - .rbfrm
  - .rbmnu
  - .rbres
  - .rbtbar
  - .rbuistate

RHTML:
  type: markup
  group: HTML
  extensions:
  - .rhtml

RMarkdown:
  type: prose
  lexer: Text only
  wrap: true
  ace_mode: markdown
  extensions:
  - .rmd
  - .Rmd

Racket:
  type: programming
  lexer: Racket
  color: "#ae17ff"
  extensions:
  - .rkt
  - .rktd
  - .rktl
  - .scrbl

Ragel in Ruby Host:
  type: programming
  lexer: Ragel in Ruby Host
  color: "#ff9c2e"
  extensions:
  - .rl

Raw token data:
  search_term: raw
  aliases:
  - raw
  extensions:
  - .raw

Rebol:
  type: programming
  lexer: REBOL
  color: "#358a5b"
  extensions:
  - .reb
  - .r
  - .r2
  - .r3
  - .rebol

Red:
  type: programming
  lexer: Text only
  color: "#ee0000"
  extensions:
  - .red
  - .reds

Redcode:
  extensions:
  - .cw

RobotFramework:
  type: programming
  extensions:
  - .robot
  # - .txt

Rouge:
  type: programming
  lexer: Clojure
  ace_mode: clojure
  color: "#cc0088"
  extensions:
  - .rg

Ruby:
  type: programming
  ace_mode: ruby
  color: "#701516"
  aliases:
  - jruby
  - macruby
  - rake
  - rb
  - rbx
  extensions:
  - .rb
  - .builder
  - .gemspec
  - .god
  - .irbrc
  - .mspec
  - .pluginspec
  - .podspec
  - .rabl
  - .rake
  - .rbuild
  - .rbw
  - .rbx
  - .ru
  - .thor
  - .watchr
  interpreters:
  - ruby
  filenames:
  - .pryrc
  - Appraisals
  - Berksfile
  - Buildfile
  - Gemfile
  - Gemfile.lock
  - Guardfile
  - Jarfile
  - Mavenfile
  - Podfile
  - Puppetfile
  - Thorfile
  - Vagrantfile
  - buildfile

Rust:
  type: programming
  color: "#dea584"
  extensions:
  - .rs

SAS:
  type: programming
  color: "#1E90FF"
  lexer: Text only
  extensions:
  - .sas

SCSS:
  type: markup
  group: CSS
  ace_mode: scss
  extensions:
  - .scss

SQL:
  type: data
  ace_mode: sql
  extensions:
  - .sql
  - .prc
  - .tab
  - .udf
  - .viw

STON:
  type: data
  group: Smalltalk
  lexer: JSON
  extensions:
  - .ston

Sage:
  type: programming
  lexer: Python
  group: Python
  extensions:
  - .sage

Sass:
  type: markup
  group: CSS
  extensions:
  - .sass
  - .scss

Scala:
  type: programming
  ace_mode: scala
  color: "#7dd3b0"
  extensions:
  - .scala
  - .sbt
  - .sc

Scaml:
  group: HTML
  type: markup
  extensions:
  - .scaml

Scheme:
  type: programming
  color: "#1e4aec"
  extensions:
  - .scm
  - .sld
  - .sls
  - .sps
  - .ss
  interpreters:
  - guile
  - racket
  - bigloo
  - chicken

Scilab:
  type: programming
  extensions:
  - .sci
  - .sce
  - .tst

Self:
  type: programming
  color: "#0579aa"
  lexer: Text only
  extensions:
  - .self

Shell:
  type: programming
  lexer: Bash
  search_term: bash
  color: "#5861ce"
  aliases:
  - sh
  - bash
  - zsh
  extensions:
  - .sh
  - .bash
  - .bats
  - .tmux
  - .zsh
  interpreters:
  - bash
  - sh
  - zsh
  filenames:
  - Dockerfile

ShellSession:
  type: programming
  lexer: Bash Session
  extensions:
  - .sh-session

Shen:
  type: programming
  color: "#120F14"
  lexer: Text only
  extensions:
  - .shen

Slash:
  type: programming
  color: "#007eff"
  extensions:
  - .sl

Slim:
  group: HTML
  type: markup
  lexer: Slim
  color: "#ff8877"
  extensions:
  - .slim

Smalltalk:
  type: programming
  color: "#596706"
  extensions:
  - .st

Smarty:
  extensions:
  - .tpl

SourcePawn:
  type: programming
  color: "#f69e1d"
  aliases:
  - sourcemod
  extensions:
  - .sp

Squirrel:
  type: programming
  lexer: C++
  extensions:
  - .nut

Standard ML:
  type: programming
  color: "#dc566d"
  aliases:
  - sml
  extensions:
  - .ML
  - .fun
  - .sig
  - .sml

Stata:
  type: programming
  lexer: Text only
  extensions:
  - .do
  - .ado
  - .doh
  - .ihlp
  - .mata
  - .matah
  - .sthlp

Stylus:
  type: markup
  group: CSS
  lexer: Text only
  extensions:
  - .styl

SuperCollider:
  type: programming
  color: "#46390b"
  lexer: Text only
  extensions:
  - .scd

Swift:
  type: programming
  lexer: Swift
  color: "#ffac45"
  extensions:
  - .swift

SystemVerilog:
  type: programming
  color: "#343761"
  lexer: systemverilog
  extensions:
  - .sv
  - .svh
  - .vh

TOML:
  type: data
  extensions:
  - .toml

TXL:
  type: programming
  lexer: Text only
  extensions:
  - .txl

Tcl:
  type: programming
  color: "#e4cc98"
  extensions:
  - .tcl
  - .adp
  - .tm

Tcsh:
  type: programming
  group: Shell
  extensions:
  - .tcsh
  - .csh

TeX:
  type: markup
  color: "#3D6117"
  ace_mode: latex
  wrap: true
  aliases:
  - latex
  extensions:
  - .tex
  - .aux
  - .bib
  - .cls
  - .dtx
  - .ins
  - .ltx
  - .mkii
  - .mkiv
  - .mkvi
  - .sty
  - .toc

Tea:
  type: markup
  extensions:
  - .tea

Textile:
  type: prose
  lexer: Text only
  ace_mode: textile
  wrap: true
  extensions:
  - .textile

Turing:
  type: programming
  color: "#45f715"
  lexer: Text only
  extensions:
  - .t
  - .tu

Twig:
  type: markup
  group: PHP
  lexer: HTML+Django/Jinja
  extensions:
  - .twig

TypeScript:
  type: programming
  color: "#31859c"
  aliases:
  - ts
  extensions:
  - .ts

Unified Parallel C:
  type: programming
  group: C
  lexer: C
  ace_mode: c_cpp
  color: "#755223"
  extensions:
  - .upc

UnrealScript:
  type: programming
  color: "#a54c4d"
  lexer: Java
  extensions:
  - .uc

VCL:
  type: programming
  lexer: Perl
  ace_mode: perl
  color: "#0298c3"
  extensions:
  - .vcl

VHDL:
  type: programming
  lexer: vhdl
  color: "#543978"
  extensions:
  - .vhdl
  - .vhd
  - .vhf
  - .vhi
  - .vho
  - .vhs
  - .vht
  - .vhw

Vala:
  type: programming
  color: "#ee7d06"
  extensions:
  - .vala
  - .vapi

Verilog:
  type: programming
  lexer: verilog
  color: "#848bf3"
  extensions:
  - .v
  - .veo

VimL:
  type: programming
  color: "#199c4b"
  search_term: vim
  aliases:
  - vim
  extensions:
  - .vim
  filenames:
  - .vimrc
  - vimrc
  - gvimrc

Visual Basic:
  type: programming
  lexer: VB.net
  color: "#945db7"
  extensions:
  - .vb
  - .bas
  - .cls
  - .frm
  - .frx
  - .vba
  - .vbhtml
  - .vbs

Volt:
    type: programming
    lexer: D
    color: "#0098db"
    extensions:
    - .volt

XC:
  type: programming
  lexer: C
  extensions:
  - .xc

XML:
  type: markup
  ace_mode: xml
  aliases:
  - rss
  - xsd
  - wsdl
  extensions:
  - .xml
  - .ant
  - .axml
  - .ccxml
  - .clixml
  - .cproject
  - .csproj
  - .ct
  - .dita
  - .ditamap
  - .ditaval
  - .filters
  - .fsproj
  - .glade
  - .grxml
  - .ivy
  - .jelly
  - .kml
  - .launch
  - .mxml
  - .nproj
  - .nuspec
  - .osm
  - .plist
  - .pluginspec
  - .ps1xml
  - .psc1
  - .pt
  - .rdf
  - .rss
  - .scxml
  - .srdf
  - .svg
  - .targets
  - .tmCommand
  - .tmLanguage
  - .tmPreferences
  - .tmSnippet
  - .tmTheme
  - .tml
  - .ui
  - .urdf
  - .vbproj
  - .vcxproj
  - .vxml
  - .wsdl
  - .wxi
  - .wxl
  - .wxs
  - .x3d
  - .xacro
  - .xaml
  - .xlf
  - .xliff
  - .xmi
  - .xsd
  - .xul
  - .zcml
  filenames:
  - .classpath
  - .project
  - phpunit.xml.dist

XProc:
  type: programming
  lexer: XML
  extensions:
  - .xpl
  - .xproc

XQuery:
  type: programming
  color: "#2700e2"
  extensions:
  - .xquery
  - .xq
  - .xql
  - .xqm
  - .xqy

XS:
  lexer: C
  extensions:
  - .xs

XSLT:
  type: programming
  aliases:
  - xsl
  extensions:
  - .xslt
  - .xsl

Xojo:
  type: programming
  lexer: VB.net
  extensions:
  - .xojo_code
  - .xojo_menu
  - .xojo_report
  - .xojo_script
  - .xojo_toolbar
  - .xojo_window

Xtend:
  type: programming
  extensions:
  - .xtend

YAML:
  type: data
  aliases:
  - yml
  extensions:
  - .yml
  - .reek
  - .rviz
  - .yaml

Zephir:
  type: programming
  lexer: PHP
  color: "#118f9e"
  extensions:
  - .zep

Zimpl:
  type: programming
  lexer: Text only
  extensions:
  - .zimpl
  - .zmpl
  - .zpl

eC:
  type: programming
  search_term: ec
  extensions:
  - .ec
  - .eh

edn:
  type: data
  lexer: Clojure
  ace_mode: clojure
  color: "#db5855"
  extensions:
  - .edn

fish:
  type: programming
  group: Shell
  lexer: Text only
  extensions:
  - .fish

mupad:
  lexer: MuPAD
  extensions:
  - .mu

nesC:
  type: programming
  color: "#ffce3b"
  lexer: nesC
  extensions:
  - .nc

ooc:
  type: programming
  lexer: Ooc
  color: "#b0b77e"
  extensions:
  - .ooc

reStructuredText:
  type: prose
  wrap: true
  search_term: rst
  aliases:
  - rst
  extensions:
  - .rst
  - .rest

wisp:
  type: programming
  lexer: Clojure
  ace_mode: clojure
  color: "#7582D1"
  extensions:
  - .wisp

xBase:
  type: programming
  lexer: Text only
  color: "#3a4040"
  extensions:
  - .prg<|MERGE_RESOLUTION|>--- conflicted
+++ resolved
@@ -1625,11 +1625,8 @@
   extensions:
   - .pl
   - .PL
-<<<<<<< HEAD
   - .cgi
-=======
   - .fcgi
->>>>>>> 3c2ca312
   - .perl
   - .ph
   - .plx
