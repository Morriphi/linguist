--- conflicted
+++ resolved
@@ -67,7 +67,6 @@
   primary_extension: .adb
   extensions:
   - .ads
-<<<<<<< HEAD
 
 Agda:
   type: programming
@@ -75,9 +74,6 @@
   extensions:
     - .agda
 
-=======
- 
->>>>>>> 6d7eae50
 ApacheConf:
   type: markup
   aliases:
