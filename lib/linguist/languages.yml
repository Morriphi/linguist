--- conflicted
+++ resolved
@@ -1617,12 +1617,7 @@
 Pike:
   type: programming
   color: "#066ab2"
-<<<<<<< HEAD
   lexer: Pike
-  primary_extension: .pike
-=======
-  lexer: C
->>>>>>> 62bc6f04
   extensions:
   - .pike
   - .pmod
