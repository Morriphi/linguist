--- conflicted
+++ resolved
@@ -12,31 +12,12 @@
     #     Language["Ruby"], Language["Python"]
     #   ])
     #
-<<<<<<< HEAD
-    # Returns an array of Languages or []
-    def self.find_by_heuristics(data, languages)
-      if active?
-        if languages.all? { |l| ["Perl", "Prolog"].include?(l) }
-          result = disambiguate_pl(data, languages)
-        end
-        if languages.all? { |l| ["ECL", "Prolog"].include?(l) }
-          result = disambiguate_ecl(data, languages)
-        end
-        if languages.all? { |l| ["Common Lisp", "NewLisp"].include?(l) }
-          disambiguate_lsp(data, languages)
-        end
-        if languages.all? { |l| ["Common Lisp", "OpenCL"].include?(l) }
-          result = disambiguate_cl(data, languages)
-        end
-        return result
-=======
     # Returns an Array of languages, or empty if none matched or were inconclusive.
     def self.call(blob, languages)
       data = blob.data
 
       @heuristics.each do |heuristic|
         return Array(heuristic.call(data)) if heuristic.matches?(languages)
->>>>>>> a54d6f3a
       end
 
       [] # No heuristics matched
@@ -115,20 +96,6 @@
       end
     end
 
-<<<<<<< HEAD
-    def self.disambiguate_lsp(data, languages)
-      matches = []
-      matches << Language["Common Lisp"] if data.include?("(defun")
-      matches << Language["NewLisp"] if data.include?("true")
-      matches
-    end
-
-    def self.disambiguate_cl(data, languages)
-      matches = []
-      matches << Language["Common Lisp"] if data.include?("(defun ")
-      matches << Language["OpenCL"] if /\/\* |\/\/ |^\}/.match(data)
-      matches
-=======
     disambiguate "Common Lisp", "OpenCL", "Cool" do |data|
       if data.include?("(defun ")
         Language["Common Lisp"]
@@ -137,7 +104,6 @@
       elsif /\/\* |\/\/ |^\}/.match(data)
         Language["OpenCL"]
       end
->>>>>>> a54d6f3a
     end
 
     disambiguate "Hack", "PHP" do |data|
