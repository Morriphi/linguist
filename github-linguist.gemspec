--- conflicted
+++ resolved
@@ -10,13 +10,8 @@
   s.homepage = "https://github.com/github/linguist"
   s.license  = "MIT"
 
-<<<<<<< HEAD
-  s.files = Dir['lib/**/*'] + Dir['grammars/*']
-  s.executables << 'linguist'
-=======
-  s.files = Dir['lib/**/*'] - ['lib/linguist/grammars.rb'] + ['LICENSE']
+  s.files = Dir['lib/**/*'] + Dir['grammars/*'] + ['LICENSE']
   s.executables = ['linguist', 'git-linguist']
->>>>>>> 8cd80801
 
   s.add_dependency 'charlock_holmes', '~> 0.7.3'
   s.add_dependency 'escape_utils',    '~> 1.1.0'
