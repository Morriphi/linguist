before_install:
  - git fetch origin master:master
  - git fetch origin v2.0.0:v2.0.0
  - sudo apt-get install libicu-dev -y
<<<<<<< HEAD
  - gem update --system 2.1.11
=======
before_script:
  - bundle exec rake samples
>>>>>>> 29bbf509
rvm:
  - 1.9.3
  - 2.0.0
  - 2.1.1
notifications:
  disabled: true<|MERGE_RESOLUTION|>--- conflicted
+++ resolved
@@ -2,12 +2,6 @@
   - git fetch origin master:master
   - git fetch origin v2.0.0:v2.0.0
   - sudo apt-get install libicu-dev -y
-<<<<<<< HEAD
-  - gem update --system 2.1.11
-=======
-before_script:
-  - bundle exec rake samples
->>>>>>> 29bbf509
 rvm:
   - 1.9.3
   - 2.0.0
