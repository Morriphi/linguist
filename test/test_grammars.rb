require_relative "./helper"

class TestGrammars < Minitest::Test
  ROOT = File.expand_path("../..", __FILE__)

  PROJECT_WHITELIST = [
    # This grammar's MIT license is inside a subdirectory.
    "vendor/grammars/SublimePapyrus",

    # This grammar has a nonstandard but acceptable license.
    "vendor/grammars/gap-tmbundle",
    "vendor/grammars/factor",

    # These grammars have no license but have been grandfathered in. New grammars
    # must have a license that allows redistribution.
    "vendor/grammars/Sublime-Lasso",
    "vendor/grammars/x86-assembly-textmate-bundle"
  ].freeze

  # List of allowed SPDX license names
  LICENSE_WHITELIST = %w[
    apache-2.0
    bsd-2-clause
    bsd-3-clause
    cc-by-sa-3.0
    gpl-2.0
    gpl-3.0
    lgpl-3.0
    mit
    textmate
    unlicense
    wtfpl
    zlib
  ].freeze

  def setup
    @grammars = YAML.load(File.read(File.join(ROOT, "grammars.yml")))
  end

  def test_no_duplicate_scopes
    scopes = @grammars.values.flatten
    duplicates = scopes.group_by { |s| s }.select { |k, v| v.length > 1 }.map(&:first)
    assert duplicates.empty?, "The following scopes appear in grammars.yml more than once:\n#{duplicates.sort.join("\n")}"
  end

  def test_submodules_are_in_sync
    # Strip off paths inside the submodule so that just the submodule path remains.
    listed_submodules = @grammars.keys.grep(/vendor\/grammars/).map { |source| source[%r{vendor/grammars/[^/]+}] }

    nonexistent_submodules = listed_submodules - submodule_paths
    unlisted_submodules = submodule_paths - listed_submodules

    message = ""
    unless nonexistent_submodules.empty?
      message << "The following submodules are listed in grammars.yml but don't seem to exist in the repository.\n"
      message << "Either add them using `git submodule add` or remove them from grammars.yml.\n"
      message << nonexistent_submodules.sort.join("\n")
    end
    unless unlisted_submodules.empty?
      message << "\n" unless message.empty?
      message << "The following submodules exist in the repository but aren't listed in grammars.yml.\n"
      message << "Either add them to grammars.yml or remove them from the repository using `git rm`.\n"
      message << unlisted_submodules.sort.join("\n")
    end

    assert nonexistent_submodules.empty? && unlisted_submodules.empty?, message
  end

  def test_local_scopes_are_in_sync
    actual = YAML.load(`"#{File.join(ROOT, "script", "convert-grammars")}" --output - --no-install --no-remote`)
    assert $?.success?, "script/convert-grammars failed"

    # We're not checking remote grammars. That can take a long time and make CI
    # flaky if network conditions are poor.
    @grammars.delete_if { |k, v| k.start_with?("http:", "https:") }

    @grammars.each do |k, v|
      assert_equal v, actual[k], "The scopes listed for #{k} in grammars.yml don't match the scopes found in that repository"
    end
  end

  def test_submodules_have_recognized_licenses
    unrecognized = submodule_licenses.select { |k,v| v.nil? && Licensee::Project.new(k).license_file }
    unrecognized.reject! { |k,v| PROJECT_WHITELIST.include?(k) }
    assert_equal Hash.new, unrecognized, "The following submodules have unrecognized licenses:\n* #{unrecognized.keys.join("\n* ")}"
  end

  def test_submodules_have_licenses
    unlicensed = submodule_licenses.select { |k,v| v.nil? }.reject { |k,v| PROJECT_WHITELIST.include?(k) }
    assert_equal Hash.new, unlicensed, "The following submodules don't have licenses:\n* #{unlicensed.keys.join("\n* ")}"
  end

  def test_submodules_have_approved_licenses
    unapproved = submodule_licenses.reject { |k,v| LICENSE_WHITELIST.include?(v) || PROJECT_WHITELIST.include?(k) }.map { |k,v| "#{k}: #{v}"}
    assert_equal [], unapproved, "The following submodules have unapproved licenses:\n* #{unapproved.join("\n* ")}"
  end

  def test_submodules_whitelist_has_no_extra_entries
    extra_whitelist_entries = PROJECT_WHITELIST - submodule_licenses.select { |k,v| v.nil? }.keys
    not_present = extra_whitelist_entries.reject { |k,v| Dir.exists?(k) }
    licensed = extra_whitelist_entries.select { |k,v| submodule_licenses[k] }

    msg = "The following whitelisted submodules don't appear to be part of the project:\n* #{not_present.join("\n* ")}"
    assert_equal [], not_present, msg

    msg = "The following whitelisted submodules actually have licenses and don't need to be whitelisted:\n* #{licensed.join("\n* ")}"
    assert_equal [], licensed, msg
  end

  private

  def submodule_paths
    @submodule_paths ||= `git config --list --file "#{File.join(ROOT, ".gitmodules")}"`.lines.grep(/\.path=/).map { |line| line.chomp.split("=", 2).last }
  end

  # Returns a hash of submodules in the form of submodule_path => license
  def submodule_licenses
    @@submodule_licenses ||= begin
      submodules = {}
      submodule_paths.each { |submodule| submodules[submodule] = submodule_license(submodule) }
      submodules
    end
  end

  # Given the path to a submodule, return its SPDX-compliant license key
  def submodule_license(submodule)
    # Prefer Licensee to detect a submodule's license
    project = Licensee::Project.new(submodule)
    return project.license.key if project.license

    # We know a license file exists, but Licensee wasn't able to detect the license,
    # Let's try our own more permissive regex method
    if project.license_file
      path = File.expand_path project.license_file.path, submodule
      license = classify_license(path)
      return license if license
    end

    # Neither Licensee nor our own regex was able to detect the license, let's check the readme
    files = Dir[File.join(ROOT, submodule, "*")]
    if readme = files.find { |path| File.basename(path) =~ /\Areadme\b/i }
      classify_license(readme)
    end
  end

  def classify_license(path)
    content = File.read(path)
    return unless content =~ /\blicen[cs]e\b/i
    if content.include?("Apache License") && content.include?("2.0")
      "apache-2.0"
    elsif content.include?("GNU") && content =~ /general/i && content =~ /public/i
      if content =~ /version 2/i
        "gpl-2.0"
      elsif content =~ /version 3/i
        "gpl-3.0"
      end
    elsif content.include?("GPL") && content.include?("http://www.gnu.org/licenses/gpl.html")
      "gpl-3.0"
    elsif content.include?("Creative Commons Attribution-Share Alike 3.0")
      "cc-by-sa-3.0"
    elsif content.include?("tidy-license.txt") || content.include?("If not otherwise specified (see below)")
      "textmate"
    elsif content.include?("Permission is hereby granted") || content =~ /\bMIT\b/
<<<<<<< HEAD
      "mit"
=======
      "MIT"
    elsif content.include?("Mozilla Public License")
      if content.include?("version 2.0")
        "MPLv2.0"
      elsif content.include?("version 1.1")
        "MPLv1.1"
      end
    elsif content.include?("unlicense.org")
      "unlicense"
>>>>>>> b3b75e5e
    elsif content.include?("http://www.wtfpl.net/txt/copying/")
      "wtfpl"
    elsif content.include?("zlib") && content.include?("license") && content.include?("2. Altered source versions must be plainly marked as such")
      "zlib"
    end
  end
end<|MERGE_RESOLUTION|>--- conflicted
+++ resolved
@@ -27,6 +27,7 @@
     gpl-3.0
     lgpl-3.0
     mit
+    mpl-2.0
     textmate
     unlicense
     wtfpl
@@ -161,19 +162,7 @@
     elsif content.include?("tidy-license.txt") || content.include?("If not otherwise specified (see below)")
       "textmate"
     elsif content.include?("Permission is hereby granted") || content =~ /\bMIT\b/
-<<<<<<< HEAD
       "mit"
-=======
-      "MIT"
-    elsif content.include?("Mozilla Public License")
-      if content.include?("version 2.0")
-        "MPLv2.0"
-      elsif content.include?("version 1.1")
-        "MPLv1.1"
-      end
-    elsif content.include?("unlicense.org")
-      "unlicense"
->>>>>>> b3b75e5e
     elsif content.include?("http://www.wtfpl.net/txt/copying/")
       "wtfpl"
     elsif content.include?("zlib") && content.include?("license") && content.include?("2. Altered source versions must be plainly marked as such")
