--- conflicted
+++ resolved
@@ -3,15 +3,6 @@
 class TestGrammars < Minitest::Test
   ROOT = File.expand_path("../..", __FILE__)
 
-<<<<<<< HEAD
-  # These grammars have no license but have been grandfathered in. New grammars
-  # must have a license that allows redistribution.
-  UNLICENSED_GRAMMARS_WHITELIST = %w[
-    vendor/grammars/Sublime-Lasso
-    vendor/grammars/Sublime-REBOL
-    vendor/grammars/x86-assembly-textmate-bundle
-    vendor/grammars/oracle.tmbundle
-=======
   LICENSE_WHITELIST = [
     # This grammar's MIT license is inside a subdirectory.
     "vendor/grammars/SublimePapyrus",
@@ -24,7 +15,7 @@
     "vendor/grammars/Sublime-Lasso",
     "vendor/grammars/Sublime-REBOL",
     "vendor/grammars/x86-assembly-textmate-bundle",
->>>>>>> d6d232ec
+    "vendor/grammars/oracle.tmbundle"
   ].freeze
 
   def setup
