--- conflicted
+++ resolved
@@ -312,13 +312,10 @@
     assert_equal Language['Objective-C'], blob("hello.m").language
     assert_equal Language['Matlab'], blob("matlab_function.m").language
     assert_equal Language['Matlab'], blob("matlab_script.m").language
-<<<<<<< HEAD
-    assert_equal Language['M'], blob("m_simple.m").language
-=======
     assert_equal Language['Matlab'], blob("matlab_function2.m").language
     assert_equal Language['Matlab'], blob("matlab_script2.m").language
     assert_equal Language['Matlab'], blob("matlab_class.m").language
->>>>>>> 1c7b8ebe
+    assert_equal Language['M'], blob("m_simple.m").language
 
     # .r disambiguation
     assert_equal Language['R'],           blob("hello-r.R").language
